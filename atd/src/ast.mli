--- conflicted
+++ resolved
@@ -300,11 +300,10 @@
 
 val is_required : field_kind -> bool
 
-<<<<<<< HEAD
 val local_name_of_import : import -> string
   (** Extract the name of the imported module, taking into account the
       possible aliasing. *)
-=======
+
 (** Replace nodes by other nodes of the same type.
     First the user-given mapper is applied to a node,
     then the children nodes are mapped recursively.
@@ -331,5 +330,4 @@
 
 val use_only_name_variant : full_module -> full_module
   (** Use the generic variant [Name] instead of the dedicated variants
-      [Int], [List], etc. *)
->>>>>>> 245d3027
+      [Int], [List], etc. *)