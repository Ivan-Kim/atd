let read_lexbuf
    ?annot_schema
    ?(expand = false)
    ?keep_builtins
    ?keep_poly
    ?(xdebug = false)
    ?(inherit_fields = false)
    ?(inherit_variants = false)
    ?(pos_fname = "")
    ?(pos_lnum = 1)
    lexbuf =

  Lexer.init_fname lexbuf pos_fname pos_lnum;
  let head, body = Parser.full_module Lexer.token lexbuf in
  Check.check body;
  let body =
    if inherit_fields || inherit_variants then
      Inherit.expand_module_body ~inherit_fields ~inherit_variants body
    else
      body
  in
<<<<<<< HEAD
  let imports, (type_defs, original_types) =
    if expand then
      Ast.map_type_defs body
        (Expand.expand_type_defs ?keep_poly ~debug: xdebug)
    else
      Ast.map_type_defs body (fun type_defs -> (type_defs, Hashtbl.create 0))
  in
  let body =
    imports @ List.map (fun td -> Ast.Type td) type_defs
=======
  let (body, original_types) =
    if expand then
      Expand.expand_module_body ?keep_builtins ?keep_poly ~debug: xdebug body
    else (body, Hashtbl.create 0)
>>>>>>> 245d3027
  in
  let full_module = (head, body) in
  (match annot_schema with
   | None -> ()
   | Some schema ->
       Annot.validate schema (Ast.Full_module full_module)
  );
  (full_module, original_types)

let read_channel
    ?annot_schema ?expand ?keep_builtins ?keep_poly ?xdebug
    ?inherit_fields ?inherit_variants
    ?pos_fname ?pos_lnum
    ic =
  let lexbuf = Lexing.from_channel ic in
  let pos_fname =
    if pos_fname = None && ic == stdin then
      Some "<stdin>"
    else
      pos_fname
  in
  read_lexbuf ?annot_schema ?expand ?keep_builtins ?keep_poly ?xdebug
    ?inherit_fields ?inherit_variants ?pos_fname ?pos_lnum lexbuf

let load_file
    ?annot_schema ?expand ?keep_builtins ?keep_poly ?xdebug
    ?inherit_fields ?inherit_variants
    ?pos_fname ?pos_lnum
    file =
  let ic = open_in file in
  let finally () = close_in_noerr ic in
  try
    let pos_fname =
      match pos_fname with
          None -> Some file
        | Some _ -> pos_fname
    in
    let ast =
      read_channel
        ?annot_schema ?expand ?keep_builtins ?keep_poly ?xdebug
        ?inherit_fields ?inherit_variants ?pos_fname ?pos_lnum ic
    in
    finally ();
    ast
  with e ->
    finally ();
    raise e

let load_string
    ?annot_schema ?expand ?keep_builtins ?keep_poly ?xdebug
    ?inherit_fields ?inherit_variants
    ?pos_fname ?pos_lnum
    s =
  let lexbuf = Lexing.from_string s in
  read_lexbuf ?annot_schema ?expand ?keep_builtins ?keep_poly ?xdebug
    ?inherit_fields ?inherit_variants ?pos_fname ?pos_lnum lexbuf

module Tsort = Sort.Make (
  struct
    type t = Ast.type_def
    type id = string (* type name *)
    let id (_, (name, _, _), _) = name
    let to_string name = name
  end
)

let tsort type_defs0 =
  let ignorable = [ "unit"; "bool"; "int"; "float"; "string"; "abstract" ] in
  let type_defs =
    List.map (fun ((_, (_, _, _), x) as def) ->
      let deps = Ast.extract_type_names ~ignorable x in
      (def, deps)
    ) type_defs0
  in
  List.rev (Tsort.sort type_defs)<|MERGE_RESOLUTION|>--- conflicted
+++ resolved
@@ -19,22 +19,12 @@
     else
       body
   in
-<<<<<<< HEAD
-  let imports, (type_defs, original_types) =
+  let imports, (type_defs, (body, original_types)) =
     if expand then
       Ast.map_type_defs body
-        (Expand.expand_type_defs ?keep_poly ~debug: xdebug)
+        (Expand.expand_type_defs ?keep_builtins ?keep_poly ~debug: xdebug)
     else
       Ast.map_type_defs body (fun type_defs -> (type_defs, Hashtbl.create 0))
-  in
-  let body =
-    imports @ List.map (fun td -> Ast.Type td) type_defs
-=======
-  let (body, original_types) =
-    if expand then
-      Expand.expand_module_body ?keep_builtins ?keep_poly ~debug: xdebug body
-    else (body, Hashtbl.create 0)
->>>>>>> 245d3027
   in
   let full_module = (head, body) in
   (match annot_schema with
