(*
   Translate ATD to JSON Schema (JSS)

   https://json-schema.org/draft/2020-12/json-schema-core.html

   The translation is done in two passes:
   1. Translation to an AST that models the constructs offered by JSON
      Schema.
   2. Translation of that AST to the JSON AST, which is not completely
      straightforward.
*)

open Printf
open Ast

type version =
  | Draft_2019_09
  | Draft_2020_12

(* Change this to the latest version whenever a new version becomes
   available, as promised by --help. *)
let default_version = Draft_2020_12

type json = Yojson.Safe.t

(* optional description field *)
type opt_descr = (string * json) list

type type_expr =
  | Ref of string
  | Null
  | Boolean
  | Integer
  | Number
  | String
  | Array of type_expr
  | Tuple of type_expr list (* a variation on 'array' *)
  | Object of object_
  | Map of type_expr
  | Union of type_expr list
  | Nullable of type_expr
  | Const of json * opt_descr
  | Any

and object_ = {
  properties: property list;
  required: string list; (* list of the properties that are required *)
  xprop: bool; (* whether to allow extra fields; default is true *)
}

and property = string * type_expr * opt_descr

type def = {
  name: string;
  description: string option;
  type_expr: type_expr;
}

(* The root of a JSON Schema *)
type t = {
  schema: string;
  root_def: def;
  defs: def list;
}

let make_id type_name =
  "#/definitions/" ^ type_name

let trans_description_simple loc an =
  match Doc.get_doc loc an with
  | None -> None
  | Some blocks -> Some (Doc.print_text blocks)

let trans_description loc an =
  match trans_description_simple loc an with
  | None -> []
  | Some doc -> ["description", `String doc]

let trans_type_expr ~xprop (x : Ast.type_expr) : type_expr =
  let rec trans_type_expr (x : Ast.type_expr) : type_expr =
    match x with
    | Sum (loc, vl, an) ->
        Union (List.map (fun x ->
          match (x : variant) with
          | Variant (loc, (name, an), opt_e) ->
              let json_name = Json.get_json_cons name an in
              let descr = trans_description loc an in
              (match opt_e with
               | None -> Const (`String json_name, descr)
               | Some e ->
                   Tuple [
                     Const (`String json_name, descr);
                     trans_type_expr e;
                   ]
              )
          | Inherit _ -> assert false
        ) vl)
    | Record (loc, fl, an) ->
        let fields =
          List.map (fun (x : field) ->
            match x with
            | Field ((loc, (name, kind, an), e) : simple_field) ->
                let json_name = Json.get_json_fname name an in
                let required =
                  match kind with
                  | Required -> Some json_name
                  | Optional
                  | With_default -> None
                in
                let unwrapped_e =
                  match kind, e with
                  | Optional, Option (loc, e, an) -> e
                  | _, e -> e
                in
                let descr = trans_description loc an in
                ((json_name, trans_type_expr unwrapped_e, descr), required)
            | Inherit _ -> assert false
          ) fl
        in
        let properties = List.map fst fields in
        let required =
          List.filter_map (fun (_, required) -> required) fields
        in
        Object {
          properties;
          required;
          xprop;
        }
    | Tuple (loc, tl, an) ->
        Tuple (List.map (fun (loc, e, an) -> trans_type_expr e) tl)
    | List (loc, e, an) ->
        let json_repr = Json.get_json_list an in
        (match e, json_repr with
         | _, Array ->
             Array (trans_type_expr e)
         | Tuple (loc, [(_, Name (_, (_, "string", _), _), _);
                        (_, value, _)], an2), Object ->
             Map (trans_type_expr value)
         | _, Object ->
             error_at loc
               "This type expression is not of the form (string * _) list. \
                It can't be represented as a JSON object."
        )
    | Option (loc, e, an) ->
        (* usually not what the user intended *)
        let transpiled = Sum (loc, [
          Variant (loc, ("Some", []), Some e);
          Variant (loc, ("None", []), None);
        ], an)
        in
        trans_type_expr transpiled
    | Nullable (loc, e, an) ->
        Nullable (trans_type_expr e)
    | Shared (loc, e, an) -> error_at loc "unsupported: shared"
    | Wrap (loc, e, an) -> trans_type_expr e
    | Tvar (loc, name) -> error_at loc "unsupported: parametrized types"
    | Name (loc, (loc2, name, args), a) ->
        (match name with
         | "unit" -> Null
         | "bool" -> Boolean
         | "int" -> Integer
         | "float" -> Number
         | "string" -> String
         | "abstract" -> Any
         | _ -> Ref (make_id name)
        )
  in
  trans_type_expr x

<<<<<<< HEAD
let trans_item (x : module_item) : def =
  match x with
  | Import { loc; _ } ->
      error_at loc "unsupported: import"
  | Type (loc, (name, param, an), e) ->
      if param <> [] then
        error_at loc "unsupported: parametrized types";
      let description = trans_description_simple loc an in
      {
        name;
        description;
        type_expr = trans_type_expr e;
      }
=======
let trans_item
    ~xprop
    (Type (loc, (name, param, an), e) : module_item) : def =
  if param <> [] then
    error_at loc "unsupported: parametrized types";
  let description = trans_description_simple loc an in
  {
    name;
    description;
    type_expr = trans_type_expr ~xprop e;
  }
>>>>>>> 245d3027

let trans_full_module
    ~version
    ~xprop
    ~src_name
    ~root_type
<<<<<<< HEAD
    (x : full_module) : t =
  let defs = List.map trans_item body in
=======
    ((head, body) : full_module) : t =
  let defs = List.map (trans_item ~xprop) body in
>>>>>>> 245d3027
  let root_defs, defs = List.partition (fun x -> x.name = root_type) defs in
  let root_def =
    match root_defs with
    | [x] -> x
    | [] ->
        failwith
          (sprintf "Cannot find definition for the requested root type '%s'"
             root_type)
    | _ ->
        failwith (sprintf "Found multiple definitions for type '%s'" root_type)
  in
  let description =
    (* We have 3 kinds of documentation to fit in a single 'description'
       field:
       - "translated by atdcat"
       - description of the whole module
       - description of the root type
    *)
    let loc, an = head in
    let auto_comment = sprintf "Translated by atdcat from %s." src_name in
    [
      Some auto_comment;
      trans_description_simple loc an;
      root_def.description
    ]
    |> List.filter_map (fun x -> x)
    |> String.concat "\n\n"
  in
  let root_def = { root_def with description = Some description } in
  let version_url =
    match version with
    | Draft_2019_09 -> "https://json-schema.org/draft/2019-09/schema"
    | Draft_2020_12 -> "https://json-schema.org/draft/2020-12/schema"
  in
  {
    schema = version_url;
    root_def = root_def;
    defs;
  }

(***************************************************************************)
(* Translation to JSON (because we don't have atdgen :-/ *)
(***************************************************************************)

let string s = `String s

(* optional field *)
let opt field_name f x =
  match x with
  | None -> []
  | Some x -> [field_name, f x]

let make_type_property ~is_nullable name =
  if is_nullable then
    ("type", `List [ `String name; `String "null" ])
  else
    ("type", `String name)

let rec type_expr_to_assoc ?(is_nullable = false) ~version (x : type_expr)
  : (string * json) list =
  match x with
  | Ref s ->
      [ "$ref", `String s ]
  | Null ->
      [ make_type_property ~is_nullable:false "null" ]
  | Boolean ->
      [ make_type_property ~is_nullable "boolean" ]
  | Integer ->
      [ make_type_property ~is_nullable "integer" ]
  | Number ->
      [ make_type_property ~is_nullable "number" ]
  | String ->
      [ make_type_property ~is_nullable "string" ]
  | Any ->
      []
  | Array x ->
      [
        make_type_property ~is_nullable "array";
        "items", type_expr_to_json ~version x
      ]
  | Tuple xs ->
      let shared =
        [
          make_type_property ~is_nullable "array";
          "minItems", `Int (List.length xs);
        ]
      in
      let tail =
        match version with
        | Draft_2020_12 ->
            [
              "items", `Bool false;
              "prefixItems", `List (List.map (type_expr_to_json ~version) xs);
            ]
        | Draft_2019_09 ->
            [
              "additionalItems", `Bool false;
              "items", `List (List.map (type_expr_to_json ~version) xs);
            ]
      in
      shared @ tail
  | Object x ->
      let properties =
        List.map (fun (name, x, descr) ->
          (name, type_expr_to_json ~descr ~version x)
        ) x.properties
      in
      let additional_properties =
        if x.xprop then [] (* true *)
        else [ "additionalProperties", `Bool false ]
      in
      List.flatten [
        [make_type_property ~is_nullable "object"];
        ["required", `List (List.map string x.required)];
        additional_properties;
        ["properties", `Assoc properties];
      ]
  | Map x ->
      [
        make_type_property ~is_nullable "object";
        "additionalProperties", type_expr_to_json ~version x
      ]
  | Union xs ->
      [ "oneOf", `List (List.map (type_expr_to_json ~is_nullable ~version) xs) ]
  | Nullable x ->
      type_expr_to_assoc ~is_nullable:true ~version x
  | Const (json, descr) ->
      descr @ [ "const", json ]

and type_expr_to_json
    ?(is_nullable = false)
    ?(descr = [])
    ~version
    (x : type_expr) : json =
  `Assoc (
    descr @ type_expr_to_assoc ~is_nullable ~version x
  )

let def_to_json ~version (x : def) =
  x.name, `Assoc (
    List.flatten [
      opt "description" string x.description;
      type_expr_to_assoc ~version x.type_expr;
    ]
  )

let to_json ~version (x : t) : json =
  let root_def =
    match def_to_json ~version x.root_def with
    | _, `Assoc fields ->
        (* json-schema-to-typescript (command json2ts) will use the 'title'
           field to generate a name for the root type since otherwise it
           doesn't have a name. That's why we populate the 'title' field
           like this.
           This probably interferes with other tools that expect an actual
           title. Note that the documentation extracted from the
           ATD <doc ...> header goes into 'description', not 'title'.
        *)
        ("title", `String x.root_def.name) :: fields
    | _ -> assert false
  in
  `Assoc (
    ("$schema", `String x.schema)
    :: root_def
    @ ["definitions",
       `Assoc (List.map (fun x -> def_to_json ~version x) x.defs)]
  )

let annot_schema =
  Json.annot_schema_json @ Doc.annot_schema

let print
    ?(version = default_version)
    ?(xprop = true)
    ~src_name ~root_type oc ast =
  ast
  |> trans_full_module ~version ~xprop ~src_name ~root_type
  |> to_json ~version
  |> Yojson.Safe.pretty_to_channel oc;
  output_char oc '\n'<|MERGE_RESOLUTION|>--- conflicted
+++ resolved
@@ -167,8 +167,9 @@
   in
   trans_type_expr x
 
-<<<<<<< HEAD
-let trans_item (x : module_item) : def =
+let trans_item
+    ~xprop
+    (x : module_item) : def =
   match x with
   | Import { loc; _ } ->
       error_at loc "unsupported: import"
@@ -179,34 +180,16 @@
       {
         name;
         description;
-        type_expr = trans_type_expr e;
+        type_expr = trans_type_expr ~xprop e;
       }
-=======
-let trans_item
-    ~xprop
-    (Type (loc, (name, param, an), e) : module_item) : def =
-  if param <> [] then
-    error_at loc "unsupported: parametrized types";
-  let description = trans_description_simple loc an in
-  {
-    name;
-    description;
-    type_expr = trans_type_expr ~xprop e;
-  }
->>>>>>> 245d3027
 
 let trans_full_module
     ~version
     ~xprop
     ~src_name
     ~root_type
-<<<<<<< HEAD
-    (x : full_module) : t =
-  let defs = List.map trans_item body in
-=======
     ((head, body) : full_module) : t =
   let defs = List.map (trans_item ~xprop) body in
->>>>>>> 245d3027
   let root_defs, defs = List.partition (fun x -> x.name = root_type) defs in
   let root_def =
     match root_defs with
