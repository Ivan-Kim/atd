--- conflicted
+++ resolved
@@ -1,13 +1,9 @@
-<<<<<<< HEAD
 VERSION = 1.0.3
-=======
-VERSION = 1.0.2
 ifeq "$(shell ocamlc -config |grep os_type)" "os_type: Win32"
 EXE=.exe
 else
 EXE=
 endif
->>>>>>> 702bf050
 
 SOURCES = \
   atd_version.ml \
