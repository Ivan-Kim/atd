<<<<<<< HEAD
* atdgen: use Yojson 2.0 API (#299)
=======
Master
------------------

* atdts: fix nullable object field writer (#312)

>>>>>>> 3dab250e

2.9.1 (2022-06-10)
------------------

* atdgen: update `abstract` type validation to accept all input by default (#301)
* atdts: fix reader for case type (#302)

2.8.0 (2022-06-06)
------------------

* atdgen: use odoc syntax to disambiguate clashing names (#296)
* atdpy: propagate decorators on sum types to all constructor classes (#298)

2.7.0 (2022-05-17)
------------------

* Add ability to specify JSON/OCaml adapter with the arbitrary code
  using `<json adapter.to_ocaml="..." adapter.from_ocaml="...">` (#184).
* atdcat: add option `-jsonschema-no-additional-properties` for JSON Schema
  output to specify that JSON objects may not have extra properties
  (#293, #294).
* atdcat: add `title` field to JSON Schema output containing the name
  of root type (#294).
* atdcat: add command-line option to choose the version of JSON Schema
  to target. Options are the latest version "Draft 2020-12" and the
  previous version "Draft 2019-09" (#294).
* ATD language: the `abstract` built-in can now be used like any
  other type to hold untyped data, if the implementation supports it.
  The supported targets so far are OCaml/JSON (atdgen), Python
  (atdpy), TypeScript (atdts), JSON Schema (atdcat) (#295).

2.6.0 (2022-05-03)
------------------

* atdcat: add option `-jsonschema` to translate from ATD to JSON
  Schema (#284)

2.5.0 (2022-04-23)
------------------

* atdpy: make `atdpy --version` print the version of atdpy itself
  rather than the version of the `atd` library (#270)
* atdpy: fix handling of `nullable` and improve error message on
         `option` types used without optional fields (#277)
* Add TypeScript backend called atdts (#274)

2.4.1 (2022-03-25)
------------------

* atdpy: don't apply the `@dataclass` decorator twice if explicitly
  added by the user via an ATD annotation such as
  `<python decorator="dataclass(frozen=True)">` (#267)

2.4.0 (2022-03-24)
------------------

* atdpy: allow custom imports and class decorators to be added to the
  generated Python code.

2.3.3 (2022-03-16)
------------------

* Prevent incorrect validation errors for annotations of the form
  `<ocaml field_prefix=...>` and a few others (#258)

2.3.2 (2022-03-11)
------------------

* Fix package dependencies (#257)

2.3.1 (2022-03-10)
------------------

* Ensure that atdgen reports its own version rather than the version
  of the atd library.
* Fix version constraint on cmdliner.

2.3.0 (2022-03-10)
------------------

* Allow single-quoted strings as an alternative to double-quoted
  strings in ATD files (#239)
* Add Python backend called atdpy (#235)
* Add detection of misplaced annotations and misspelled annotation
  field names for atdgen targets and atdpy (#204, #227)
* atdpy: Downcase Python output files (#251)
* atdpy: Disable flake8 checks on generated code via a special comment (#252)
* atdgen: Add support for ppx attributes on individual type
  definitions (#238)
* (BREAKING) atdgen: change encoding of int64 values to string (#231)
* other enhancement and fixes (see git log)

2.2.0 (2020-09-03)
------------------

* Add support for merging double annotations (`<ocaml from="ProtoA"><ocaml predef>`)
* Add tests for annotation merging and target-specific annotations

2.1.0 (2019-12-3)
-----------------

* Fix bug preventing generated code from compiling when using
  json adapters on recursive types.
* Improve automatic error messages shown in case of failed validation.
  Now include the validator's name or code.
* Add support for json adapters in the bucklescript backend. (#153)

2.0.0 (2018-05-31)
------------------

* Add support for json adapters in OCaml (`<json adapter.ocaml=...>`)
* Add support for json enums with a catch-all case (`<json open_enum>`)
* Remove `<json tag_field=...>` and `<json untyped>`

1.13.0 (2018-03-27)
-------------------

* Introduce `atdgen-runtime` package. This package contains the runtime
  dependency introduced by the `atdgen` code generator. The old runtime
  library is deprecated
* Add `atdj` to set of released packages. `atdj` is a java code generator
  for .atd files.
* Improve generated code to emit ppx attributes to ignore harmless warnings
* `Ag_version` submodule has been replaced with `Version`.
* Transition `atd` aliases using the `(wrapped true)` mode of
  jbuilder. This is a breaking change for all of those who use `atd`
  the library. All modules are now accessible under the `Atd.` entry module.<|MERGE_RESOLUTION|>--- conflicted
+++ resolved
@@ -1,12 +1,8 @@
-<<<<<<< HEAD
-* atdgen: use Yojson 2.0 API (#299)
-=======
 Master
 ------------------
 
+* atdgen: use Yojson 2.0 API (#299)
 * atdts: fix nullable object field writer (#312)
-
->>>>>>> 3dab250e
 
 2.9.1 (2022-06-10)
 ------------------
