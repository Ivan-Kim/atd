<<<<<<< HEAD
master
-------------------
* atdd: Add `dlang` backend to generate D code from ATD definitions (#349)
=======
Unreleased
-------------------

* atdts: Stop compiler errors on generated typescript (#348)
>>>>>>> 0b13b99e

2.12.0 (2023-05-12)
-------------------

* atdgen: Annotate generated code with types to disambiguate OCaml
  classic variants (#331)
* atdpy: Support the option type more correctly so that it follows
  ATD's convention for JSON encoding. This allows compatibility with
  JSON produced by other tools of the ATD suite. The Python type,
  however, is still a nullable (`Optional`) to make things simpler for
  Python programmers. This prevents distinguishing `["Some", "None"]`
  from `"None"` which both translate to `None` in Python. (#332)
* (BREAKING) atdgen: revert default encoding of int64 values as string (#330)
* atdgen: Support `<json repr="string">` for `int` values (#330)
* atdpy: Treat default field values as expressions to evaluate each time
  they're assigned to a field. This allows the use of mutable defaults such as
  lists (#339)

2.11.0 (2023-02-08)
-------------------

* atdpy: Support parametrized type definitions (#303)
* atdpy: Support options approximately by treating them as nullables (#320)
* atdts: Support parametrized type definitions (#303)
* atdts: Fix incorrect type for TypeScript readers/writers generated
         for type `abstract`.
* atdts: Fix incorrect type for TypeScript writers of optional fields.
         It was working only in special cases such as `foo?: int`.
* atdts: Eliminate the type alias `type Int = number` since it was
         more confusing than helpful. Occurrences of `Int` are replaced
         by `number /*int*/`.
* atdts: Disable all tslint and eslint rules in generated code so as
         to play well with all tslint and eslint configurations.

2.10.0 (2022-08-09)
-------------------

* atdgen: use Yojson 2.0 API (#299)
* atdpy: Support recursive definitions (#315)
* atdts: fix nullable object field writer (#312)

2.9.1 (2022-06-10)
------------------

* atdgen: update `abstract` type validation to accept all input by default (#301)
* atdts: fix reader for case type (#302)

2.8.0 (2022-06-06)
------------------

* atdgen: use odoc syntax to disambiguate clashing names (#296)
* atdpy: propagate decorators on sum types to all constructor classes (#298)

2.7.0 (2022-05-17)
------------------

* Add ability to specify JSON/OCaml adapter with the arbitrary code
  using `<json adapter.to_ocaml="..." adapter.from_ocaml="...">` (#184).
* atdcat: add option `-jsonschema-no-additional-properties` for JSON Schema
  output to specify that JSON objects may not have extra properties
  (#293, #294).
* atdcat: add `title` field to JSON Schema output containing the name
  of root type (#294).
* atdcat: add command-line option to choose the version of JSON Schema
  to target. Options are the latest version "Draft 2020-12" and the
  previous version "Draft 2019-09" (#294).
* ATD language: the `abstract` built-in can now be used like any
  other type to hold untyped data, if the implementation supports it.
  The supported targets so far are OCaml/JSON (atdgen), Python
  (atdpy), TypeScript (atdts), JSON Schema (atdcat) (#295).

2.6.0 (2022-05-03)
------------------

* atdcat: add option `-jsonschema` to translate from ATD to JSON
  Schema (#284)

2.5.0 (2022-04-23)
------------------

* atdpy: make `atdpy --version` print the version of atdpy itself
  rather than the version of the `atd` library (#270)
* atdpy: fix handling of `nullable` and improve error message on
         `option` types used without optional fields (#277)
* Add TypeScript backend called atdts (#274)

2.4.1 (2022-03-25)
------------------

* atdpy: don't apply the `@dataclass` decorator twice if explicitly
  added by the user via an ATD annotation such as
  `<python decorator="dataclass(frozen=True)">` (#267)

2.4.0 (2022-03-24)
------------------

* atdpy: allow custom imports and class decorators to be added to the
  generated Python code.

2.3.3 (2022-03-16)
------------------

* Prevent incorrect validation errors for annotations of the form
  `<ocaml field_prefix=...>` and a few others (#258)

2.3.2 (2022-03-11)
------------------

* Fix package dependencies (#257)

2.3.1 (2022-03-10)
------------------

* Ensure that atdgen reports its own version rather than the version
  of the atd library.
* Fix version constraint on cmdliner.

2.3.0 (2022-03-10)
------------------

* Allow single-quoted strings as an alternative to double-quoted
  strings in ATD files (#239)
* Add Python backend called atdpy (#235)
* Add detection of misplaced annotations and misspelled annotation
  field names for atdgen targets and atdpy (#204, #227)
* atdpy: Downcase Python output files (#251)
* atdpy: Disable flake8 checks on generated code via a special comment (#252)
* atdgen: Add support for ppx attributes on individual type
  definitions (#238)
* (BREAKING) atdgen: change encoding of int64 values to string (#231)
* other enhancement and fixes (see git log)

2.2.0 (2020-09-03)
------------------

* Add support for merging double annotations (`<ocaml from="ProtoA"><ocaml predef>`)
* Add tests for annotation merging and target-specific annotations

2.1.0 (2019-12-3)
-----------------

* Fix bug preventing generated code from compiling when using
  json adapters on recursive types.
* Improve automatic error messages shown in case of failed validation.
  Now include the validator's name or code.
* Add support for json adapters in the bucklescript backend. (#153)

2.0.0 (2018-05-31)
------------------

* Add support for json adapters in OCaml (`<json adapter.ocaml=...>`)
* Add support for json enums with a catch-all case (`<json open_enum>`)
* Remove `<json tag_field=...>` and `<json untyped>`

1.13.0 (2018-03-27)
-------------------

* Introduce `atdgen-runtime` package. This package contains the runtime
  dependency introduced by the `atdgen` code generator. The old runtime
  library is deprecated
* Add `atdj` to set of released packages. `atdj` is a java code generator
  for .atd files.
* Improve generated code to emit ppx attributes to ignore harmless warnings
* `Ag_version` submodule has been replaced with `Version`.
* Transition `atd` aliases using the `(wrapped true)` mode of
  jbuilder. This is a breaking change for all of those who use `atd`
  the library. All modules are now accessible under the `Atd.` entry module.<|MERGE_RESOLUTION|>--- conflicted
+++ resolved
@@ -1,13 +1,8 @@
-<<<<<<< HEAD
-master
--------------------
-* atdd: Add `dlang` backend to generate D code from ATD definitions (#349)
-=======
 Unreleased
 -------------------
 
 * atdts: Stop compiler errors on generated typescript (#348)
->>>>>>> 0b13b99e
+* atdd: Add `dlang` backend to generate D code from ATD definitions (#349)
 
 2.12.0 (2023-05-12)
 -------------------
