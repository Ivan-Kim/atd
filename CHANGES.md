Master
------------------

<<<<<<< HEAD
* atdgen: use Yojson 2.0 API (#299)
=======
* atdpy: Support recursive definitions
>>>>>>> b995e685
* atdts: fix nullable object field writer (#312)

2.9.1 (2022-06-10)
------------------

* atdgen: update `abstract` type validation to accept all input by default (#301)
* atdts: fix reader for case type (#302)

2.8.0 (2022-06-06)
------------------

* atdgen: use odoc syntax to disambiguate clashing names (#296)
* atdpy: propagate decorators on sum types to all constructor classes (#298)

2.7.0 (2022-05-17)
------------------

* Add ability to specify JSON/OCaml adapter with the arbitrary code
  using `<json adapter.to_ocaml="..." adapter.from_ocaml="...">` (#184).
* atdcat: add option `-jsonschema-no-additional-properties` for JSON Schema
  output to specify that JSON objects may not have extra properties
  (#293, #294).
* atdcat: add `title` field to JSON Schema output containing the name
  of root type (#294).
* atdcat: add command-line option to choose the version of JSON Schema
  to target. Options are the latest version "Draft 2020-12" and the
  previous version "Draft 2019-09" (#294).
* ATD language: the `abstract` built-in can now be used like any
  other type to hold untyped data, if the implementation supports it.
  The supported targets so far are OCaml/JSON (atdgen), Python
  (atdpy), TypeScript (atdts), JSON Schema (atdcat) (#295).

2.6.0 (2022-05-03)
------------------

* atdcat: add option `-jsonschema` to translate from ATD to JSON
  Schema (#284)

2.5.0 (2022-04-23)
------------------

* atdpy: make `atdpy --version` print the version of atdpy itself
  rather than the version of the `atd` library (#270)
* atdpy: fix handling of `nullable` and improve error message on
         `option` types used without optional fields (#277)
* Add TypeScript backend called atdts (#274)

2.4.1 (2022-03-25)
------------------

* atdpy: don't apply the `@dataclass` decorator twice if explicitly
  added by the user via an ATD annotation such as
  `<python decorator="dataclass(frozen=True)">` (#267)

2.4.0 (2022-03-24)
------------------

* atdpy: allow custom imports and class decorators to be added to the
  generated Python code.

2.3.3 (2022-03-16)
------------------

* Prevent incorrect validation errors for annotations of the form
  `<ocaml field_prefix=...>` and a few others (#258)

2.3.2 (2022-03-11)
------------------

* Fix package dependencies (#257)

2.3.1 (2022-03-10)
------------------

* Ensure that atdgen reports its own version rather than the version
  of the atd library.
* Fix version constraint on cmdliner.

2.3.0 (2022-03-10)
------------------

* Allow single-quoted strings as an alternative to double-quoted
  strings in ATD files (#239)
* Add Python backend called atdpy (#235)
* Add detection of misplaced annotations and misspelled annotation
  field names for atdgen targets and atdpy (#204, #227)
* atdpy: Downcase Python output files (#251)
* atdpy: Disable flake8 checks on generated code via a special comment (#252)
* atdgen: Add support for ppx attributes on individual type
  definitions (#238)
* (BREAKING) atdgen: change encoding of int64 values to string (#231)
* other enhancement and fixes (see git log)

2.2.0 (2020-09-03)
------------------

* Add support for merging double annotations (`<ocaml from="ProtoA"><ocaml predef>`)
* Add tests for annotation merging and target-specific annotations

2.1.0 (2019-12-3)
-----------------

* Fix bug preventing generated code from compiling when using
  json adapters on recursive types.
* Improve automatic error messages shown in case of failed validation.
  Now include the validator's name or code.
* Add support for json adapters in the bucklescript backend. (#153)

2.0.0 (2018-05-31)
------------------

* Add support for json adapters in OCaml (`<json adapter.ocaml=...>`)
* Add support for json enums with a catch-all case (`<json open_enum>`)
* Remove `<json tag_field=...>` and `<json untyped>`

1.13.0 (2018-03-27)
-------------------

* Introduce `atdgen-runtime` package. This package contains the runtime
  dependency introduced by the `atdgen` code generator. The old runtime
  library is deprecated
* Add `atdj` to set of released packages. `atdj` is a java code generator
  for .atd files.
* Improve generated code to emit ppx attributes to ignore harmless warnings
* `Ag_version` submodule has been replaced with `Version`.
* Transition `atd` aliases using the `(wrapped true)` mode of
  jbuilder. This is a breaking change for all of those who use `atd`
  the library. All modules are now accessible under the `Atd.` entry module.<|MERGE_RESOLUTION|>--- conflicted
+++ resolved
@@ -1,11 +1,8 @@
 Master
 ------------------
 
-<<<<<<< HEAD
 * atdgen: use Yojson 2.0 API (#299)
-=======
-* atdpy: Support recursive definitions
->>>>>>> b995e685
+* atdpy: Support recursive definitions (#315)
 * atdts: fix nullable object field writer (#312)
 
 2.9.1 (2022-06-10)
