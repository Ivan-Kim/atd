<<<<<<< HEAD
Unreleased
-------------------

* atdgen: Migrate from Bucklescript to Melange (#375)
=======
2.15.0 (2023-10-26)
-------------------

* atddiff: Breaking changes in the JSON output format of atddiff (#382)
* atddiff: Fix `atddiff --version` output (#379)
* atddiff: New experimental option `--no-locations` aimed at
           producing more stable results that allow diffing successive
           atddiff reports to spot new findings and ignore old ones (#377)
>>>>>>> 872da55c

2.14.1 (2023-10-20)
-------------------

* atddiff: Fixed reports for new variant cases. They are now correctly 
  reported as forward incompatibilities (#373)

2.14.0 (2023-10-19)
-------------------

* atdd: Fix various issues with the interoperability of user defined types,
  used in or outside of records (#355)
* atdd: Generated `.d` files now have the suffix `_atd.d` (#355)
* atddiff now supports options for filtering the findings based on the 
  direction of the incompatibility (`--backward`, `--forward`) or based on the  
  name of the affected types (`--types`) (#365)
* atddiff: new option `--output-format json` for exporting the results to
  JSON (#360)

2.13.0 (2023-10-15)
-------------------

* atdts: Stop compiler errors on generated typescript (#348)
* atdts: Don't fail on `wrap` constructs (#353)
* atdcat: New option `-remove-wraps` which pretty-prints the type
  definitions without `wrap` constructs (#353)
* atdd: Add `dlang` backend to generate D code from ATD definitions (#349)
* new tool: atddiff. Compares two versions of an ATD file and reports
  possible incompatibilities in the JSON data. Atddiff ships as part of the 
  `atd` package together with `atdcat` (#352, #358)

2.12.0 (2023-05-12)
-------------------

* atdgen: Annotate generated code with types to disambiguate OCaml
  classic variants (#331)
* atdpy: Support the option type more correctly so that it follows
  ATD's convention for JSON encoding. This allows compatibility with
  JSON produced by other tools of the ATD suite. The Python type,
  however, is still a nullable (`Optional`) to make things simpler for
  Python programmers. This prevents distinguishing `["Some", "None"]`
  from `"None"` which both translate to `None` in Python. (#332)
* (BREAKING) atdgen: revert default encoding of int64 values as string (#330)
* atdgen: Support `<json repr="string">` for `int` values (#330)
* atdpy: Treat default field values as expressions to evaluate each time
  they're assigned to a field. This allows the use of mutable defaults such as
  lists (#339)

2.11.0 (2023-02-08)
-------------------

* atdpy: Support parametrized type definitions (#303)
* atdpy: Support options approximately by treating them as nullables (#320)
* atdts: Support parametrized type definitions (#303)
* atdts: Fix incorrect type for TypeScript readers/writers generated
         for type `abstract`.
* atdts: Fix incorrect type for TypeScript writers of optional fields.
         It was working only in special cases such as `foo?: int`.
* atdts: Eliminate the type alias `type Int = number` since it was
         more confusing than helpful. Occurrences of `Int` are replaced
         by `number /*int*/`.
* atdts: Disable all tslint and eslint rules in generated code so as
         to play well with all tslint and eslint configurations.

2.10.0 (2022-08-09)
-------------------

* atdgen: use Yojson 2.0 API (#299)
* atdpy: Support recursive definitions (#315)
* atdts: fix nullable object field writer (#312)

2.9.1 (2022-06-10)
------------------

* atdgen: update `abstract` type validation to accept all input by default (#301)
* atdts: fix reader for case type (#302)

2.8.0 (2022-06-06)
------------------

* atdgen: use odoc syntax to disambiguate clashing names (#296)
* atdpy: propagate decorators on sum types to all constructor classes (#298)

2.7.0 (2022-05-17)
------------------

* Add ability to specify JSON/OCaml adapter with the arbitrary code
  using `<json adapter.to_ocaml="..." adapter.from_ocaml="...">` (#184).
* atdcat: add option `-jsonschema-no-additional-properties` for JSON Schema
  output to specify that JSON objects may not have extra properties
  (#293, #294).
* atdcat: add `title` field to JSON Schema output containing the name
  of root type (#294).
* atdcat: add command-line option to choose the version of JSON Schema
  to target. Options are the latest version "Draft 2020-12" and the
  previous version "Draft 2019-09" (#294).
* ATD language: the `abstract` built-in can now be used like any
  other type to hold untyped data, if the implementation supports it.
  The supported targets so far are OCaml/JSON (atdgen), Python
  (atdpy), TypeScript (atdts), JSON Schema (atdcat) (#295).

2.6.0 (2022-05-03)
------------------

* atdcat: add option `-jsonschema` to translate from ATD to JSON
  Schema (#284)

2.5.0 (2022-04-23)
------------------

* atdpy: make `atdpy --version` print the version of atdpy itself
  rather than the version of the `atd` library (#270)
* atdpy: fix handling of `nullable` and improve error message on
         `option` types used without optional fields (#277)
* Add TypeScript backend called atdts (#274)

2.4.1 (2022-03-25)
------------------

* atdpy: don't apply the `@dataclass` decorator twice if explicitly
  added by the user via an ATD annotation such as
  `<python decorator="dataclass(frozen=True)">` (#267)

2.4.0 (2022-03-24)
------------------

* atdpy: allow custom imports and class decorators to be added to the
  generated Python code.

2.3.3 (2022-03-16)
------------------

* Prevent incorrect validation errors for annotations of the form
  `<ocaml field_prefix=...>` and a few others (#258)

2.3.2 (2022-03-11)
------------------

* Fix package dependencies (#257)

2.3.1 (2022-03-10)
------------------

* Ensure that atdgen reports its own version rather than the version
  of the atd library.
* Fix version constraint on cmdliner.

2.3.0 (2022-03-10)
------------------

* Allow single-quoted strings as an alternative to double-quoted
  strings in ATD files (#239)
* Add Python backend called atdpy (#235)
* Add detection of misplaced annotations and misspelled annotation
  field names for atdgen targets and atdpy (#204, #227)
* atdpy: Downcase Python output files (#251)
* atdpy: Disable flake8 checks on generated code via a special comment (#252)
* atdgen: Add support for ppx attributes on individual type
  definitions (#238)
* (BREAKING) atdgen: change encoding of int64 values to string (#231)
* other enhancement and fixes (see git log)

2.2.0 (2020-09-03)
------------------

* Add support for merging double annotations (`<ocaml from="ProtoA"><ocaml predef>`)
* Add tests for annotation merging and target-specific annotations

2.1.0 (2019-12-3)
-----------------

* Fix bug preventing generated code from compiling when using
  json adapters on recursive types.
* Improve automatic error messages shown in case of failed validation.
  Now include the validator's name or code.
* Add support for json adapters in the bucklescript backend. (#153)

2.0.0 (2018-05-31)
------------------

* Add support for json adapters in OCaml (`<json adapter.ocaml=...>`)
* Add support for json enums with a catch-all case (`<json open_enum>`)
* Remove `<json tag_field=...>` and `<json untyped>`

1.13.0 (2018-03-27)
-------------------

* Introduce `atdgen-runtime` package. This package contains the runtime
  dependency introduced by the `atdgen` code generator. The old runtime
  library is deprecated
* Add `atdj` to set of released packages. `atdj` is a java code generator
  for .atd files.
* Improve generated code to emit ppx attributes to ignore harmless warnings
* `Ag_version` submodule has been replaced with `Version`.
* Transition `atd` aliases using the `(wrapped true)` mode of
  jbuilder. This is a breaking change for all of those who use `atd`
  the library. All modules are now accessible under the `Atd.` entry module.<|MERGE_RESOLUTION|>--- conflicted
+++ resolved
@@ -1,9 +1,8 @@
-<<<<<<< HEAD
 Unreleased
 -------------------
 
-* atdgen: Migrate from Bucklescript to Melange (#375)
-=======
+* atdgen: Breaking change, migrate from Bucklescript to Melange (#375)
+
 2.15.0 (2023-10-26)
 -------------------
 
@@ -12,7 +11,6 @@
 * atddiff: New experimental option `--no-locations` aimed at
            producing more stable results that allow diffing successive
            atddiff reports to spot new findings and ignore old ones (#377)
->>>>>>> 872da55c
 
 2.14.1 (2023-10-20)
 -------------------
