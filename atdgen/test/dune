(rule
 (targets test.ml test.mli)
 (deps    test.atd)
 (action  (run %{bin:atdgen} %{deps})))

(alias
 (name runtest)
 (package atdgen)
 (action (diff test.expected.ml test.ml)))

(alias
 (name runtest)
 (package atdgen)
 (action (diff test.expected.mli test.mli)))

(rule
 (targets test2.ml test2.mli)
 (deps    test2.atd)
 (action  (run %{bin:atdgen} -open Test %{deps})))

(alias
 (name runtest)
 (package atdgen)
 (action (diff test2.expected.ml test2.ml)))

(alias
 (name runtest)
 (package atdgen)
 (action (diff test2.expected.mli test2.mli)))

(rule
 (targets testj.ml testj.mli)
 (deps    (:atd test.atd) test.ml test.mli)
 (action
  (run
   %{bin:atdgen} -json -extend Test -j-custom-fields
   "fun loc s -> Printf.eprintf \"Warning: skipping field %s (def: %s)\n\" s loc"
   %{atd}
    -o testj)))

(rule
 (targets test_unit_biniou_b.ml test_unit_biniou_b.mli)
 (deps    test_unit_biniou.atd)
 (action  (run %{bin:atdgen} -b %{deps})))

(rule
 (targets test_unit_biniou_t.ml test_unit_biniou_t.mli)
 (deps    test_unit_biniou.atd)
 (action  (run %{bin:atdgen} -t %{deps})))

(alias
 (name runtest)
 (package atdgen)
 (action (diff testj.expected.ml testj.ml)))

(alias
 (name runtest)
 (package atdgen)
 (action (diff testj.expected.mli testj.mli)))

(rule
 (targets test2j.ml test2j.mli)
 (deps    test2.atd)
 (action
  (run %{bin:atdgen} -json -std-json -o test2j -open Test,Test2,Testj -ntd %{deps})))

(rule
 (targets test_ambiguous_record_t.ml test_ambiguous_record_t.mli)
 (deps    test_ambiguous_record.atd)
 (action
  (run %{bin:atdgen} -t %{deps})))

(rule
 (targets test_ambiguous_record_j.ml test_ambiguous_record_j.mli)
 (deps    test_ambiguous_record.atd)
 (action
  (run %{bin:atdgen} -json -std-json -o test_ambiguous_record_j -open Test_ambiguous_record_t -ntd %{deps})))

(rule
 (targets test_polymorphic_wrap_t.ml test_polymorphic_wrap_t.mli)
 (deps    test_polymorphic_wrap.atd)
 (action
  (run %{bin:atdgen} -t %{deps})))

(rule
 (targets test_polymorphic_wrap_j.ml test_polymorphic_wrap_j.mli)
 (deps    test_polymorphic_wrap.atd)
 (action
  (run %{bin:atdgen} -json -std-json -o test_polymorphic_wrap_j %{deps})))

(alias
 (name runtest)
 (package atdgen)
 (action (diff test2j.expected.ml test2j.ml)))

(alias
 (name runtest)
 (package atdgen)
 (action (diff test2j.expected.mli test2j.mli)))

(rule
 (targets test3j_t.ml test3j_t.mli)
 (deps    test3j.atd)
 (action  (run %{bin:atdgen} -t %{deps})))

(alias
 (name runtest)
 (package atdgen)
 (action (diff test3j_t.expected.ml test3j_t.ml)))

(alias
 (name runtest)
 (package atdgen)
 (action (diff test3j_t.expected.mli test3j_t.mli)))

(rule
 (targets test3j_j.ml test3j_j.mli)
 (deps    test3j.atd)
 (action  (run %{bin:atdgen} -j -j-std %{deps})))

(alias
 (name runtest)
 (package atdgen)
 (action (diff test3j_j.expected.ml test3j_j.ml)))

(alias
 (name runtest)
 (package atdgen)
 (action (diff test3j_j.expected.mli test3j_j.mli)))

(rule
 (targets testjstd.ml testjstd.mli)
 (deps    test.atd)
 (action  (run %{bin:atdgen} -std-json -extend Test test.atd -o testjstd)))

(alias
 (name runtest)
 (package atdgen)
 (action (diff testjstd.expected.ml testjstd.ml)))

(alias
 (name runtest)
 (package atdgen)
 (action (diff testjstd.expected.mli testjstd.mli)))

(rule
 (targets testv.ml testv.mli)
 (deps    test.atd)
 (action  (run %{bin:atdgen} -validate -extend Test test.atd -o testv)))

(alias
 (name runtest)
 (package atdgen)
 (action (diff testv.expected.ml testv.ml)))

(alias
 (name runtest)
 (package atdgen)
 (action (diff testv.expected.mli testv.mli)))

(alias
 (name runtest)
 (package atdgen)
 (action (diff test_ambiguous_record_j.expected.ml test_ambiguous_record_j.ml)))


(alias
 (name runtest)
 (package atdgen)
 (action (diff test_polymorphic_wrap_t.expected.ml test_polymorphic_wrap_t.ml)))

(alias
 (name runtest)
 (package atdgen)
 (action (diff test_polymorphic_wrap_j.expected.ml test_polymorphic_wrap_j.ml)))

(rule
 (targets test_annot_t.ml test_annot_t.mli)
 (deps    test_annot.atd)
 (action  (run %{bin:atdgen} -t %{deps})))

(alias
 (name runtest)
 (package atdgen)
 (action (diff test_annot_t.expected.ml test_annot_t.ml)))

(alias
 (name runtest)
 (package atdgen)
 (action (diff test_annot_t.expected.mli test_annot_t.mli)))

(rule
 (targets test_annot_j.ml test_annot_j.mli)
 (deps    test_annot.atd)
 (action  (run %{bin:atdgen} -j -j-std %{deps})))

(alias
 (name runtest)
 (package atdgen)
 (action (diff test_annot_j.expected.ml test_annot_j.ml)))

(alias
 (name runtest)
 (package atdgen)
 (action (diff test_annot_j.expected.mli test_annot_j.mli)))

(rule
 (targets test_annot_error.stderr)
 (deps    (:atd test_annot_error.atd) %{bin:atdgen})
 (action
   (with-stderr-to test_annot_error.stderr
   (with-stdout-to test_annot_error.stdout
     (bash "%{bin:atdgen} -t %{atd} || echo 'Failed succesfully!'")))))

(alias
 (name runtest)
 (package atdgen)
 (action (diff test_annot_error.expected.stderr test_annot_error.stderr)))

(alias
 (name runtest)
 (package atdgen)
 (action (diff test_annot_error.expected.stdout test_annot_error.stdout)))

<<<<<<< HEAD
(rule
 (targets test_ocaml_keyword_error1.stderr)
 (deps    (:atd test_ocaml_keyword_error1.atd) %{bin:atdgen})
 (action
   (with-stderr-to test_ocaml_keyword_error1.stderr
   (with-stdout-to test_ocaml_keyword_error1.stdout
=======
;; inline records are not allowed within poly variant, but allowed in classic

(rule
 (targets test_poly_inline_record_error.stderr)
 (deps    (:atd test_poly_inline_record_error.atd) %{bin:atdgen})
 (action
   (with-stderr-to test_poly_inline_record_error.stderr
   (with-stdout-to test_poly_inline_record_error.stdout
>>>>>>> 21806122
     (bash "%{bin:atdgen} -t %{atd} || echo 'Failed succesfully!'")))))

(alias
 (name runtest)
 (package atdgen)
<<<<<<< HEAD
 (action (diff test_ocaml_keyword_error1.expected.stderr test_ocaml_keyword_error1.stderr)))
=======
 (action (diff test_poly_inline_record_error.expected.stderr test_poly_inline_record_error.stderr)))
>>>>>>> 21806122

(alias
 (name runtest)
 (package atdgen)
<<<<<<< HEAD
 (action (diff test_ocaml_keyword_error1.expected.stdout test_ocaml_keyword_error1.stdout)))

(rule
 (targets test_ocaml_keyword_error2.stderr)
 (deps    (:atd test_ocaml_keyword_error2.atd) %{bin:atdgen})
 (action
   (with-stderr-to test_ocaml_keyword_error2.stderr
   (with-stdout-to test_ocaml_keyword_error2.stdout
     (bash "%{bin:atdgen} -t %{atd} || echo 'Failed succesfully!'")))))
=======
 (action (diff test_poly_inline_record_error.expected.stdout test_poly_inline_record_error.stdout)))

(rule
 (targets test_classic_inline_record_t.ml test_classic_inline_record_t.mli)
 (deps    test_classic_inline_record.atd)
 (action  (run %{bin:atdgen} -t %{deps})))
>>>>>>> 21806122

(alias
 (name runtest)
 (package atdgen)
<<<<<<< HEAD
 (action (diff test_ocaml_keyword_error2.expected.stderr test_ocaml_keyword_error2.stderr)))
=======
 (action (diff test_classic_inline_record_t.expected.ml test_classic_inline_record_t.ml)))
>>>>>>> 21806122

(alias
 (name runtest)
 (package atdgen)
<<<<<<< HEAD
 (action (diff test_ocaml_keyword_error2.expected.stdout test_ocaml_keyword_error2.stdout)))
=======
 (action (diff test_classic_inline_record_t.expected.mli test_classic_inline_record_t.mli)))
>>>>>>> 21806122

(executables
 (libraries atd atdgen-runtime biniou yojson)
 (names test_atdgen_main)
 (modules
  test
  json_adapters
  array_wrap
  test3j_j
  test3j_t
  test_ambiguous_record_t
  test_ambiguous_record_j
  test_polymorphic_wrap_t
  test_polymorphic_wrap_j
  testjstd
  testj
  testv
  test_unit_biniou_t
  test_unit_biniou_b
  test_atdgen_main
  test_lib
  ))

(alias
 (name   runtest)
 (package atdgen)
 (action (run ./test_atdgen_main.exe)))<|MERGE_RESOLUTION|>--- conflicted
+++ resolved
@@ -221,39 +221,60 @@
  (name runtest)
  (package atdgen)
  (action (diff test_annot_error.expected.stdout test_annot_error.stdout)))
-
-<<<<<<< HEAD
+ 
+ ;; inline records are not allowed within poly variant, but allowed in classic
+
+(rule
+ (targets test_poly_inline_record_error.stderr)
+ (deps    (:atd test_poly_inline_record_error.atd) %{bin:atdgen})
+ (action
+   (with-stderr-to test_poly_inline_record_error.stderr
+   (with-stdout-to test_poly_inline_record_error.stdout
+     (bash "%{bin:atdgen} -t %{atd} || echo 'Failed succesfully!'")))))
+
+(alias
+ (name runtest)
+ (package atdgen)
+ (action (diff test_poly_inline_record_error.expected.stderr test_poly_inline_record_error.stderr)))
+
+(alias
+ (name runtest)
+ (package atdgen)
+ (action (diff test_poly_inline_record_error.expected.stdout test_poly_inline_record_error.stdout)))
+
+(rule
+ (targets test_classic_inline_record_t.ml test_classic_inline_record_t.mli)
+ (deps    test_classic_inline_record.atd)
+ (action  (run %{bin:atdgen} -t %{deps})))
+
+(alias
+ (name runtest)
+ (package atdgen)
+ (action (diff test_classic_inline_record_t.expected.ml test_classic_inline_record_t.ml)))
+
+(alias
+ (name runtest)
+ (package atdgen)
+ (action (diff test_classic_inline_record_t.expected.mli test_classic_inline_record_t.mli)))
+
+ ;; OCaml keywords cannot be used as type names or record field names
+ 
 (rule
  (targets test_ocaml_keyword_error1.stderr)
  (deps    (:atd test_ocaml_keyword_error1.atd) %{bin:atdgen})
  (action
    (with-stderr-to test_ocaml_keyword_error1.stderr
    (with-stdout-to test_ocaml_keyword_error1.stdout
-=======
-;; inline records are not allowed within poly variant, but allowed in classic
-
-(rule
- (targets test_poly_inline_record_error.stderr)
- (deps    (:atd test_poly_inline_record_error.atd) %{bin:atdgen})
- (action
-   (with-stderr-to test_poly_inline_record_error.stderr
-   (with-stdout-to test_poly_inline_record_error.stdout
->>>>>>> 21806122
      (bash "%{bin:atdgen} -t %{atd} || echo 'Failed succesfully!'")))))
 
 (alias
  (name runtest)
  (package atdgen)
-<<<<<<< HEAD
  (action (diff test_ocaml_keyword_error1.expected.stderr test_ocaml_keyword_error1.stderr)))
-=======
- (action (diff test_poly_inline_record_error.expected.stderr test_poly_inline_record_error.stderr)))
->>>>>>> 21806122
-
-(alias
- (name runtest)
- (package atdgen)
-<<<<<<< HEAD
+
+(alias
+ (name runtest)
+ (package atdgen)
  (action (diff test_ocaml_keyword_error1.expected.stdout test_ocaml_keyword_error1.stdout)))
 
 (rule
@@ -263,32 +284,16 @@
    (with-stderr-to test_ocaml_keyword_error2.stderr
    (with-stdout-to test_ocaml_keyword_error2.stdout
      (bash "%{bin:atdgen} -t %{atd} || echo 'Failed succesfully!'")))))
-=======
- (action (diff test_poly_inline_record_error.expected.stdout test_poly_inline_record_error.stdout)))
-
-(rule
- (targets test_classic_inline_record_t.ml test_classic_inline_record_t.mli)
- (deps    test_classic_inline_record.atd)
- (action  (run %{bin:atdgen} -t %{deps})))
->>>>>>> 21806122
-
-(alias
- (name runtest)
- (package atdgen)
-<<<<<<< HEAD
+
+(alias
+ (name runtest)
+ (package atdgen)
  (action (diff test_ocaml_keyword_error2.expected.stderr test_ocaml_keyword_error2.stderr)))
-=======
- (action (diff test_classic_inline_record_t.expected.ml test_classic_inline_record_t.ml)))
->>>>>>> 21806122
-
-(alias
- (name runtest)
- (package atdgen)
-<<<<<<< HEAD
+
+(alias
+ (name runtest)
+ (package atdgen)
  (action (diff test_ocaml_keyword_error2.expected.stdout test_ocaml_keyword_error2.stdout)))
-=======
- (action (diff test_classic_inline_record_t.expected.mli test_classic_inline_record_t.mli)))
->>>>>>> 21806122
 
 (executables
  (libraries atd atdgen-runtime biniou yojson)
