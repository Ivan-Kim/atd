open Printf
open Indent

type position = [ `Length | `Position of int | `End ]
type value = [ `Int of int | `Char of char ]

type 'a tree =
  [ `Node of (position * (value * 'a tree) list)
  | `Branch of ((position * value) list * 'a tree)
  | `Leaf of 'a ]

let group_by f l =
  let tbl = Hashtbl.create 20 in
  List.iter (
    fun x ->
      let k = f x in
      let r =
        try Hashtbl.find tbl k
        with Not_found ->
          let r = ref [] in
          Hashtbl.add tbl k r;
          r
      in
      r := x :: !r
  ) l;
  let l = Hashtbl.fold (fun k r l -> (k, List.rev !r) :: l) tbl [] in
  List.sort (fun (k1, _) (k2, _) -> compare k1 k2) l


let rec finish s pos =
  match pos with
    `End -> []
  | `Length ->
      (`Length, `Int (String.length s)) :: finish s (`Position 0)
  | `Position i ->
      if i < String.length s then
        (pos, `Char s.[i]) :: finish s (`Position (i+1))
      else
        finish s `End

let make_end_branch s pos x =
  match finish s pos with
    [] -> `Leaf x
  | l -> `Branch (l, `Leaf x)


(*
  Create branches where possible.
  As a result, all the nodes become part of a branch.
*)
let rec make_branches (x : 'a tree) : 'a tree =
  match x with
    `Leaf _ -> x
  | `Branch (l, x) ->
      (match make_branches x with
         `Branch (l2, x2) -> `Branch ((l @ l2), x2)
       | x -> `Branch (l, x))
  | `Node (pos, [ value, x ]) ->
      (match make_branches x with
         `Branch (l2, x2) -> `Branch (((pos, value) :: l2), x2)
       | x -> `Branch ([pos, value], x))
  | `Node (pos, l) ->
      `Node (pos, List.map (fun (value, x) -> (value, make_branches x)) l)


let make_initial_tree l : 'a tree =
  let rec aux i = function
      [] -> assert false
    | [ (s, x) ] ->
        let pos =
          if i < String.length s then `Position i
          else `End
        in
        make_end_branch s pos x

    | ((s, _) :: _) as l ->
        if i < String.length s then
          let groups = group_by (fun (s, _) -> `Char s.[i]) l in
          `Node (`Position i,
                 List.map (fun (k, l) -> (k, aux (i+1) l)) groups)
        else
          (* reached end of string but multiple strings remain *)
          invalid_arg (sprintf "String_match.make_tree: duplicate key %S" s)
  in
  match l with
    [] -> `Node (`Length, [])
  | [ (s, x) ] -> make_end_branch s `Length x
  | l ->
      let groups = group_by (fun (s, _) -> `Int (String.length s)) l in
      `Node (`Length,
             List.map (fun (k, l) -> (k, aux 0 l)) groups)

let make_tree l =
  make_branches (make_initial_tree l)



let test () =
  let l = [
    "abcdeg";
    "abcdef";
    "abdefh";
    "bcd";
    "";
  ]
  in
  make_tree (List.map (fun s -> (s, s)) l)


let get_value string_id pos_id pos =
  match pos with
    `Length -> "len"
  | `Position i ->
      if i = 0 then
        sprintf "String.unsafe_get %s %s" string_id pos_id
      else
        sprintf "String.unsafe_get %s (%s+%i)" string_id pos_id i
  | `End -> assert false

let make_pattern value =
  match value with
    `Int i -> string_of_int i
  | `Char c -> sprintf "%C" c

let cond test if_true if_false =
  [
    Line (sprintf "if %s then (" test);
    Block if_true;
    Line ")";
    Line "else (";
    Block if_false;
    Line ")";
  ]

let make_branch_test string_id pos_id = function
    (`Length, `Int n) -> sprintf "len = %i" n
  | (`Position i, `Char c) ->
      if i = 0 then
        sprintf "String.unsafe_get %s %s = %C" string_id pos_id c
      else
        sprintf "String.unsafe_get %s (%s+%i) = %C" string_id pos_id i c
  | _ -> assert false

let make_branch_tests string_id pos_id l =
  String.concat " && " (List.map (make_branch_test string_id pos_id) l)

let rec map_to_ocaml string_id pos_id e = function
    `Leaf expr -> expr

  | `Branch (l, x) ->
      cond (make_branch_tests string_id pos_id l)
        (map_to_ocaml string_id pos_id e x)
        e

  | `Node (pos, l) ->
      [
        Line (sprintf "match %s with" (get_value string_id pos_id pos));
        Block [
          Inline (List.map (make_case string_id pos_id e) l);
          Line "| _ -> (";
          Block [
            Block e;
            Line ")";
          ];
        ]
      ]

and make_case string_id pos_id e (value, tree) =
  Inline [
    Line (sprintf "| %s -> (" (make_pattern value));
    Block [
      Block (map_to_ocaml string_id pos_id e tree);
      Line ")";
    ];
  ]


type exit_with =
  [ `Exn of string
  | `Expr ]

let make_ocaml_expr_factored
    ?(string_id = "s")
    ?(pos_id = "pos")
    ?(exit_with = `Exn "Exit")
    ~error_expr
    cases : Indent.t list =

  let exit_expr, catch =
    match exit_with with
      `Expr -> error_expr, (fun x -> x)
    | `Exn error_exn ->
        let exit_expr = [ Line (sprintf "raise (%s)" error_exn) ] in
        let catch x =
          [
            Line "try";
            Block x;
            Line (sprintf "with %s -> (" error_exn);
            Block [
              Block error_expr;
              Line ")";
            ];
          ]
        in
        exit_expr, catch
  in
  match cases with
    [] -> error_expr
  | _ ->
      catch (map_to_ocaml string_id pos_id exit_expr (make_tree cases))

let test2 () =
  let l = [
    "abc";
    "abcd";
    "abde";
    "bcd";
    "";
  ]
  in
  let cases =
    List.map
<<<<<<< HEAD
      (fun s -> (s, [ `Line (sprintf "Some `Case_%s" s) ]))
=======
      (fun s -> (Some s, [ Line (sprintf "Some `Case_%s" s) ]))
>>>>>>> b2c114e2
      l
  in
  let expr =
    make_ocaml_expr_factored
      ~error_expr:[ Line "None" ]
      cases
  in
  Indent.to_stdout (List.map Indent.strip expr)


let make_ocaml_expr_naive
    ?(string_id = "s")
    ~error_expr
    cases =
<<<<<<< HEAD
  let map (s, expr) =
    `Inline [
      `Line (sprintf "| %S ->" s);
      `Block expr;
    ]
=======
  let map = function
    | (Some s, expr) ->
        Inline [
          Line (sprintf "| %S ->" s);
          Block expr;
        ]
    | (None, _expr) -> Inline []
>>>>>>> b2c114e2
  in
  [
    Line (sprintf "match %s with" string_id);
    Block [
      Inline (List.map map cases);
      Line "| _ ->";
      Block error_expr;
    ]
  ]


let make_ocaml_expr
    ~optimized
    ?string_id
    ?pos_id
    ?exit_with
    ~error_expr
    cases : Indent.t list =

  if optimized then
    make_ocaml_expr_factored
      ?string_id ?pos_id ?exit_with ~error_expr cases
  else
    make_ocaml_expr_naive
      ?string_id ~error_expr cases


let make_ocaml_int_mapping
    ?(string_id = "s")
    ?(pos_id = "pos")
    ?(len_id = "len")
    ?exit_with
    ~error_expr1
    ?(error_expr2 = [ Line "assert false" ])
    ?(int_id = "i")
    cases : Indent.t list * Indent.t list =

  let a = Array.of_list cases in
  let int_cases =
    Array.mapi (fun i (s, _) -> (s, [ Line (string_of_int i) ])) a
  in
  let int_mapping_body =
    make_ocaml_expr_factored
      ~string_id
      ~pos_id
      ?exit_with
      ~error_expr: error_expr1
      (Array.to_list int_cases)
  in
  let int_mapping_function =
    [
      Line (sprintf "fun %s %s %s ->" string_id pos_id len_id);
      Block [
        Line (
          sprintf "if %s < 0 || %s < 0 || %s + %s > String.length %s then"
            pos_id len_id pos_id len_id string_id
        );
        Block [
          Line "invalid_arg \"out-of-bounds substring position or length\";";
        ];
        Inline int_mapping_body;
      ];
    ]
  in
  let int_matching_cases =
    Array.mapi (
      fun i (_, x) ->
        Inline [
          Line (sprintf "| %i ->" i);
          Block x;
        ]
    ) a
  in
  let int_matching =
    [
      Line (sprintf "match %s with" int_id);
      Block [
        Inline (Array.to_list int_matching_cases);
        Line "| _ -> (";
        Block [
          Block error_expr2;
          Line ")";
        ];
      ];
    ]
  in
  int_mapping_function, int_matching<|MERGE_RESOLUTION|>--- conflicted
+++ resolved
@@ -220,11 +220,7 @@
   in
   let cases =
     List.map
-<<<<<<< HEAD
-      (fun s -> (s, [ `Line (sprintf "Some `Case_%s" s) ]))
-=======
-      (fun s -> (Some s, [ Line (sprintf "Some `Case_%s" s) ]))
->>>>>>> b2c114e2
+      (fun s -> (s, [ Line (sprintf "Some `Case_%s" s) ]))
       l
   in
   let expr =
@@ -239,21 +235,11 @@
     ?(string_id = "s")
     ~error_expr
     cases =
-<<<<<<< HEAD
   let map (s, expr) =
-    `Inline [
-      `Line (sprintf "| %S ->" s);
-      `Block expr;
+    Inline [
+      Line (sprintf "| %S ->" s);
+      Block expr;
     ]
-=======
-  let map = function
-    | (Some s, expr) ->
-        Inline [
-          Line (sprintf "| %S ->" s);
-          Block expr;
-        ]
-    | (None, _expr) -> Inline []
->>>>>>> b2c114e2
   in
   [
     Line (sprintf "match %s with" string_id);
