(*
  Mapping from ATD to JSON
*)

(* Name of the json adapter, referencing a pair of functions
   to convert to/from an atd-compatible json tree.
   ["foo"; "bar"] represents "foo.bar". *)
type json_adapter = string list

type json_float =
  | Float of int option (* max decimal places *)
  | Int

type json_list = Array | Object

type json_variant = { json_cons : string option }

type json_field = {
  json_fname  : string;           (* <json name=...> *)
  json_tag_field : string option; (* <json tag_field=...> *)
  json_unwrapped : bool;
}

type json_record = {
  json_keep_nulls : bool; (* { ... } <json keep_nulls> *)
}

type json_repr =
<<<<<<< HEAD
  [ `Bool
  | `Cell
  | `Def
  | `External
  | `Field of json_field
  | `Float of json_float
  | `Int
  | `List of json_list
  | `Nullable
  | `Option
  | `Record of json_record
  | `String
  | `Sum of json_adapter option
  | `Tuple
  | `Unit
  | `Variant of json_variant
  | `Wrap ]
=======
  | Bool
  | Cell
  | Def
  | External
  | Field of json_field
  | Float of json_float
  | Int
  | List of json_list
  | Nullable
  | Option
  | Record of json_record
  | String
  | Sum
  | Tuple
  | Unit
  | Variant of json_variant
  | Wrap
>>>>>>> ffc982da

val get_json_sum : Atd.Annot.t -> json_adapter option

val get_json_list : Atd.Annot.t -> json_list

val get_json_float : Atd.Annot.t -> json_float

val get_json_cons : string -> Atd.Annot.t -> string

val get_json_fname : string -> Atd.Annot.t -> string

val get_json_tag_field : Atd.Annot.t -> string option

val get_json_untyped : Atd.Annot.t -> bool

val get_json_record : Atd.Annot.t -> json_record

val tests : (string * (unit -> bool)) list<|MERGE_RESOLUTION|>--- conflicted
+++ resolved
@@ -26,25 +26,6 @@
 }
 
 type json_repr =
-<<<<<<< HEAD
-  [ `Bool
-  | `Cell
-  | `Def
-  | `External
-  | `Field of json_field
-  | `Float of json_float
-  | `Int
-  | `List of json_list
-  | `Nullable
-  | `Option
-  | `Record of json_record
-  | `String
-  | `Sum of json_adapter option
-  | `Tuple
-  | `Unit
-  | `Variant of json_variant
-  | `Wrap ]
-=======
   | Bool
   | Cell
   | Def
@@ -57,12 +38,11 @@
   | Option
   | Record of json_record
   | String
-  | Sum
+  | Sum of json_adapter option
   | Tuple
   | Unit
   | Variant of json_variant
   | Wrap
->>>>>>> ffc982da
 
 val get_json_sum : Atd.Annot.t -> json_adapter option
 
