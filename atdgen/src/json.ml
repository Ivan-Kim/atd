--- conflicted
+++ resolved
@@ -2,22 +2,15 @@
   Mapping from ATD to JSON
 *)
 
-<<<<<<< HEAD
 open Printf
 
-type json_float = [ `Float of int option (* max decimal places *)
-                  | `Int ]
-
-type json_adapter = string list
-
-type json_list = [ `Array | `Object ]
-=======
 type json_float =
   | Float of int option (* max decimal places *)
   | Int
 
+type json_adapter = string list
+
 type json_list = Array | Object
->>>>>>> ffc982da
 
 type json_variant = { json_cons : string option }
 
@@ -32,30 +25,6 @@
 }
 
 type json_repr =
-<<<<<<< HEAD
-    [
-    | `Unit
-    | `Bool
-    | `Int
-    | `Float of json_float
-
-    | `String
-    | `Sum of json_adapter option
-         (* TODO: allow json adapters for other types *)
-    | `Record of json_record
-    | `Tuple
-    | `List of json_list
-    | `Option
-    | `Nullable
-    | `Wrap (* should we add support for Base64 encoding of binary data? *)
-    | `External
-
-    | `Cell
-    | `Field of json_field
-    | `Variant of json_variant
-    | `Def
-    ]
-=======
   | Bool
   | Cell
   | Def
@@ -68,12 +37,11 @@
   | Option
   | Record of json_record
   | String
-  | Sum
+  | Sum of json_adapter option
   | Tuple
   | Unit
   | Variant of json_variant
   | Wrap (* should we add support for Base64 encoding of binary data? *)
->>>>>>> ffc982da
 
 let json_float_of_string s : [ `Float | `Int ] option =
   match s with
@@ -135,20 +103,14 @@
 
 let json_list_of_string s : json_list option =
   match s with
-<<<<<<< HEAD
-  | "array" -> Some `Array
-  | "object" -> Some `Object
+  | "array" -> Some Array
+  | "object" -> Some Object
   | _ -> (* error *) None
 
 let get_json_adapter an =
   Atd.Annot.get_field json_adapter_of_string None ["json"] "adapter" an
 
 let get_json_sum = get_json_adapter
-=======
-      "array" -> Some Array
-    | "object" -> Some Object
-    | _ -> None
->>>>>>> ffc982da
 
 let get_json_list an =
   Atd.Annot.get_field json_list_of_string Array ["json"] "repr" an
